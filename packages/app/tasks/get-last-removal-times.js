const fs = require('fs');
const path = require('path');
const BN = require('bn.js');

const { trace, info, error, warning, arg } = require('../utils/logger');

const BATCH_SIZE = 5000;

const getLastRemovalTimes = async (env) => {
    const getPositionChanges = async (lastRemovalTimes, fromBlock, toBlock) => {
        let eventCount = 0;

        for (let i = fromBlock; i < toBlock; i += BATCH_SIZE) {
            const endBlock = Math.min(i + BATCH_SIZE - 1, toBlock);

            info(
                'Querying all protection removal events from',
                arg('startBlock', i),
                'to',
                arg('endBlock', endBlock),
                'in batches of',
                arg('batchSize', BATCH_SIZE),
                'blocks'
            );

            const events = await web3Provider.getPastEvents(contracts.LiquidityProtectionStoreOld, 'allEvents', {
                fromBlock: i,
                toBlock: endBlock
            });

            for (const event of events) {
                const { blockNumber, returnValues, transactionHash } = event;
                const block = await web3Provider.getBlock(blockNumber);
                const { timestamp } = block;

                switch (event.event) {
                    case 'ProtectionUpdated': {
                        const provider = returnValues._provider;

                        trace(
                            'Found ProtectionUpdated event at block',
                            arg('blockNumber', blockNumber),
                            arg('provider', provider),
                            arg('timestamp', timestamp),
                            arg('tx', transactionHash)
                        );

                        lastRemovalTimes[provider] = {
                            timestamp,
                            blockNumber
                        };

                        eventCount++;

                        break;
                    }

                    case 'ProtectionRemoved': {
                        const provider = returnValues._provider;

                        trace(
                            'Found ProtectionRemoved event at block',
                            arg('blockNumber', blockNumber),
                            arg('provider', provider),
                            arg('timestamp', timestamp),
                            arg('tx', transactionHash)
                        );

                        lastRemovalTimes[provider] = {
                            timestamp,
                            blockNumber
                        };

                        eventCount++;

                        break;
                    }
                }
            }
        }

        info('Finished processing all new position remove events', arg('count', eventCount));
    };

    const filterLastRemovalTimes = async (lastRemovalTimes, toBlock) => {
        info('Filtering all last removal times resets at', arg('blockNumber', toBlock));

        const newLastRemovalTimes = {};
        let total = 0;
        let filtered = 0;

        for (const [provider, data] of Object.entries(lastRemovalTimes)) {
            trace('Filtering last removal time for', arg('provider', provider));

            const { timestamp, blockNumber } = data;

<<<<<<< HEAD
            const lastRemovalTime = await contracts.CheckpointStore.methods.checkpoint(provider).call({});
=======
            const lastRemovalTime = await web3Provider.call(contracts.CheckpointStore.methods.checkpoint(provider));
>>>>>>> c14077ad
            if (new BN(lastRemovalTime).gte(new BN(timestamp))) {
                trace('Skipping already up to date last removal time for', arg('provider', provider));

                filtered++;

                continue;
            }

            // Verify timestamps.
            const block = await web3Provider.getBlock(blockNumber);
            const { timestamp: blockTimeStamp } = block;
            if (timestamp != blockTimeStamp) {
                error(
                    'Wrong snapshot timestamp',
                    arg('provider', provider),
                    arg('blockNumber', blockNumber),
                    arg('timestamp', reserveToken),
                    '[',
                    arg('expected', timestamp),
                    arg('actual', blockTimeStamp),
                    ']'
                );
            }

            newLastRemovalTimes[provider] = { timestamp, blockNumber };

            total++;
        }

        info('Finished filtering all last removal times resets', arg('total', total), arg('filtered', filtered));

        return newLastRemovalTimes;
    };

    const getLastRemovalTimes = async (data, fromBlock, toBlock) => {
        if (!data.lastRemovalTimes) {
            data.lastRemovalTimes = {};
        }

        await getPositionChanges(data.lastRemovalTimes, fromBlock, toBlock);
        data.lastRemovalTimes = await filterLastRemovalTimes(data.lastRemovalTimes, toBlock);

        data.lastBlockNumber = toBlock;
    };

    const { settings, web3Provider, reorgOffset, contracts, test } = env;

    if (test) {
        warning('Please be aware that querying a forked mainnet is much slower than querying the mainnet directly');
    }

    const dbDir = path.resolve(__dirname, '../data');
    const dbPath = path.join(dbDir, 'last-removal-times.json');
    let data = {};
    if (fs.existsSync(dbPath)) {
        const rawData = fs.readFileSync(dbPath);
        data = JSON.parse(rawData);
    }

    let fromBlock;
    if (!data.lastBlockNumber) {
        warning('DB last block number is missing. Starting from the beginning');
        fromBlock = settings.genesisBlock;
    } else {
        fromBlock = data.lastBlockNumber + 1;
    }

    const latestBlock = await web3Provider.getBlockNumber();
    if (latestBlock === 0) {
        error('Node is out of sync. Please try again later');
    }

    const toBlock = latestBlock - reorgOffset;
    if (toBlock - fromBlock < reorgOffset) {
        error(
            'Unable to satisfy the reorg window. Please wait for additional',
            arg('blocks', reorgOffset - (toBlock - fromBlock + 1)),
            'to pass'
        );
    }

    info('Getting last removal times', arg('fromBlock', fromBlock), 'to', arg('toBlock', toBlock));

    await getLastRemovalTimes(data, fromBlock, toBlock);

    fs.writeFileSync(dbPath, JSON.stringify(data, null, 2));
};

module.exports = getLastRemovalTimes;<|MERGE_RESOLUTION|>--- conflicted
+++ resolved
@@ -94,11 +94,7 @@
 
             const { timestamp, blockNumber } = data;
 
-<<<<<<< HEAD
-            const lastRemovalTime = await contracts.CheckpointStore.methods.checkpoint(provider).call({});
-=======
             const lastRemovalTime = await web3Provider.call(contracts.CheckpointStore.methods.checkpoint(provider));
->>>>>>> c14077ad
             if (new BN(lastRemovalTime).gte(new BN(timestamp))) {
                 trace('Skipping already up to date last removal time for', arg('provider', provider));
 
