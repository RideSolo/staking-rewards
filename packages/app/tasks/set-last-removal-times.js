const fs = require('fs');
const path = require('path');
const BN = require('bn.js');

const { info, trace, error, arg } = require('../utils/logger');

const BATCH_SIZE = 200;

const setLastRemovalTimes = async (env) => {
    const setLastRemovalTimes = async (lastRemovalTimes) => {
        info('Setting last removal times in batches of', arg('batchSize', BATCH_SIZE));

        let totalGas = 0;

        const entries = Object.entries(lastRemovalTimes);
        for (let i = 0; i < entries.length; i += BATCH_SIZE) {
            const batch = entries.slice(i, i + BATCH_SIZE);
            const providersBatch = batch.map((e) => e[0]);
            const timestampsBatch = batch.map((e) => e[1].timestamp);

            for (let j = 0; j < providersBatch.length; ++j) {
                const provider = providersBatch[j];
                const timestamp = timestampsBatch[j];

                trace('Setting last removal time for', arg('provider', provider), arg('timestamp', timestamp));
            }

            const tx = await web3Provider.send(
                contracts.CheckpointStore.methods.addPastCheckpoints(providersBatch, timestampsBatch)
            );
            totalGas += tx.gasUsed;
        }

        info('Finished setting all new last removal times', arg('totalGas', totalGas));
    };

    const verifyLastRemovalTimes = async (lastRemovalTimes) => {
        info('Verifying positions');

        for (const [provider, data] of Object.entries(lastRemovalTimes)) {
            trace('Verifying last removal time for', arg('provider', provider));

            const { timestamp } = data;

            const lastRemovalTime = await web3Provider.call(contracts.CheckpointStore.methods.checkpoint(provider));
            if (!new BN(lastRemovalTime).eq(new BN(timestamp))) {
                error(
                    "Last removal times don't match",
                    arg('provider', provider),
                    arg('expected', timestamp),
                    arg('actual', lastRemovalTime)
                );
            }
        }
    };

<<<<<<< HEAD
    const { contracts, defaultAccount, gasPrice } = env;

    if (new BN(gasPrice).eq(new BN(0))) {
        error("Gas price isn't set. Aborting");
    }

    info(
        'Gas price is set to',
        arg('gasPrice', gasPrice),
        '(wei)',
        arg('gasPrice', fromWei(gasPrice.toString(), 'gwei')),
        '(gwei)'
    );
=======
    const { contracts, web3Provider } = env;
>>>>>>> c14077ad

    const dbDir = path.resolve(__dirname, '../data');
    const dbPath = path.join(dbDir, 'last-removal-times.json');
    if (!fs.existsSync(dbPath)) {
        error('Unable to locate', arg('db', dbPath));
    }

    const { lastRemovalTimes } = JSON.parse(fs.readFileSync(dbPath));

    await setLastRemovalTimes(lastRemovalTimes);
    await verifyLastRemovalTimes(lastRemovalTimes);
};

module.exports = setLastRemovalTimes;<|MERGE_RESOLUTION|>--- conflicted
+++ resolved
@@ -54,23 +54,7 @@
         }
     };
 
-<<<<<<< HEAD
-    const { contracts, defaultAccount, gasPrice } = env;
-
-    if (new BN(gasPrice).eq(new BN(0))) {
-        error("Gas price isn't set. Aborting");
-    }
-
-    info(
-        'Gas price is set to',
-        arg('gasPrice', gasPrice),
-        '(wei)',
-        arg('gasPrice', fromWei(gasPrice.toString(), 'gwei')),
-        '(gwei)'
-    );
-=======
     const { contracts, web3Provider } = env;
->>>>>>> c14077ad
 
     const dbDir = path.resolve(__dirname, '../data');
     const dbPath = path.join(dbDir, 'last-removal-times.json');
