--- conflicted
+++ resolved
@@ -159,22 +159,11 @@
 
         return {
             settings,
-<<<<<<< HEAD
-            programs,
-            reorgOffset,
-            gasPrice: toWei((gasPrice || 0).toString(), 'gwei'),
-            test,
-            web3,
-            Contract,
-            contracts,
-            defaultAccount
-=======
             web3Provider,
             contracts,
             Contract,
             reorgOffset,
             test
->>>>>>> c14077ad
         };
     } catch (e) {
         error(e);
